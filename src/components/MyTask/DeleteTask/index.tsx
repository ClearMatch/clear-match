--- conflicted
+++ resolved
@@ -12,6 +12,7 @@
 import { useState } from "react";
 import { toast } from "sonner";
 import { mutate } from "swr";
+import { CACHE_KEYS } from "../Common/cacheKeys";
 
 interface Props {
   isOpen: boolean;
@@ -33,43 +34,52 @@
       });
 
       if (!response.ok) {
-        throw new Error("Failed to delete task");
+        const errorData = await response.json().catch(() => ({}));
+        throw new Error(errorData.error || "Failed to delete task");
       }
 
+      const result = await response.json();
       toast.success("Task deleted successfully");
-      mutate("activitiesWithRelations");
+      
+      // Only invalidate cache after successful server confirmation
+      await mutate(CACHE_KEYS.ACTIVITIES_WITH_RELATIONS);
       onClose();
     } catch (error) {
-      toast.error("Failed to delete task");
+      console.error("Delete task error:", error);
+      toast.error(error instanceof Error ? error.message : "Failed to delete task");
     } finally {
       setIsDeleting(false);
     }
   };
-<<<<<<< HEAD
-=======
 
->>>>>>> 1c347582
   return (
     <Dialog open={isOpen} onOpenChange={onClose}>
-      <DialogContent className="bg-white max-w-[30%] h-[180px]">
+      <DialogContent className="bg-white max-w-sm h-auto">
         <DialogHeader>
           <DialogTitle className="mb-2">Delete Task</DialogTitle>
           <DialogDescription>
             <span className="text-base font-normal mt-4">
-              Are you sure you want to delete this task?
+              Are you sure you want to delete this task? This action cannot be undone.
             </span>
           </DialogDescription>
         </DialogHeader>
 
         <DialogFooter className="flex !justify-center gap-2 pt-4 items-center">
-          <Button variant="outline" onClick={onClose} className="w-40" disabled={isDeleting}>
+          <Button 
+            variant="outline" 
+            onClick={onClose} 
+            className="w-40" 
+            disabled={isDeleting}
+            aria-label="Cancel deletion"
+          >
             Cancel
           </Button>
           <Button 
             variant="destructive" 
-            className="bg-black text-white w-40"
+            className="bg-red-600 hover:bg-red-700 text-white w-40"
             onClick={handleDelete}
             disabled={isDeleting}
+            aria-label="Confirm deletion"
           >
             {isDeleting ? "Deleting..." : "Delete"}
           </Button>
